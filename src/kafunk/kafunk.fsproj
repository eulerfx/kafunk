--- conflicted
+++ resolved
@@ -1,7 +1,7 @@
 ﻿<?xml version="1.0" encoding="utf-8"?>
 <Project Sdk="Microsoft.NET.Sdk">
   <PropertyGroup>
-    <TargetFrameworks>netstandard2.0;net45</TargetFrameworks>
+    <TargetFrameworks>netstandard2.0;net452</TargetFrameworks>
     <Authors>Jet.com</Authors>
     <Summary>F# Kafka client</Summary>
     <Description>F# Kafka client</Description>
@@ -14,14 +14,15 @@
     <RepositoryUrl>https://github.com/fsprojects/FSharp.Control.AsyncSeq</RepositoryUrl>
     <AssemblyName>Kafunk</AssemblyName>
   </PropertyGroup>
-  <PropertyGroup Condition="'$(TargetFramework)' == 'net45'">
-    <DefineConstants>NET45</DefineConstants>
+  <PropertyGroup>
+    <OutputPath>bin\$(Configuration)\</OutputPath>
+    <DocumentationFile>bin\$(Configuration)\$(TargetFramework)\kafunk.xml</DocumentationFile>
   </PropertyGroup>
-  <ItemGroup>
-    <PackageReference Include="FSharp.Core" Version="3.1.2" Condition="'$(TargetFramework)' == 'net45'" />
-    <PackageReference Include="Snappy.NET" Version="1.1.1.4" Condition="'$(TargetFramework)' == 'net45'" />
-    <PackageReference Include="FSharp.Control.AsyncSeq" Version="2.0.20" />
-    <Reference Include="System.ServiceModel" Condition="'$(TargetFramework)' == 'net45'" />
+  <PropertyGroup Condition="'$(TargetFramework)' == 'netstandard2.0'">
+    <DefineConstants>NETSTANDARD2_0</DefineConstants>
+  </PropertyGroup>
+  <ItemGroup Condition="'$(TargetFramework)' == 'net452'">
+    <Reference Include="System.ServiceModel" />
   </ItemGroup>
   <ItemGroup>
     <None Include="paket.references" />
@@ -54,91 +55,5 @@
     <Compile Include="Consumer.fs" />
     <Compile Include="ConsumerInfo.fs" />
   </ItemGroup>
-<<<<<<< HEAD
-=======
-  <ItemGroup>
-    <Reference Include="mscorlib" />
-    <Reference Include="System" />
-    <Reference Include="System.Core" />
-    <Reference Include="System.Net.Http" />
-    <Reference Include="System.Numerics" />
-    <Reference Include="System.ServiceModel" />
-  </ItemGroup>
-  <Choose>
-    <When Condition="$(TargetFrameworkIdentifier) == '.NETFramework' And ($(TargetFrameworkVersion) == 'v4.0' Or $(TargetFrameworkVersion) == 'v4.5')">
-      <ItemGroup>
-        <Reference Include="Crc32C.NET">
-          <HintPath>..\..\packages\Crc32C.NET\lib\net20\Crc32C.NET.dll</HintPath>
-          <Private>True</Private>
-          <Paket>True</Paket>
-        </Reference>
-      </ItemGroup>
-    </When>
-  </Choose>
-  <Choose>
-    <When Condition="$(TargetFrameworkIdentifier) == '.NETFramework' And $(TargetFrameworkVersion) == 'v4.5'">
-      <ItemGroup>
-        <Reference Include="FSharp.Control.AsyncSeq">
-          <HintPath>..\..\packages\FSharp.Control.AsyncSeq\lib\net45\FSharp.Control.AsyncSeq.dll</HintPath>
-          <Private>True</Private>
-          <Paket>True</Paket>
-        </Reference>
-      </ItemGroup>
-    </When>
-  </Choose>
-  <Choose>
-    <When Condition="$(TargetFrameworkIdentifier) == '.NETFramework' And $(TargetFrameworkVersion) == 'v4.5'">
-      <ItemGroup>
-        <Reference Include="FSharp.Core">
-          <HintPath>..\..\packages\FSharp.Core\lib\net45\FSharp.Core.dll</HintPath>
-          <Private>True</Private>
-          <Paket>True</Paket>
-        </Reference>
-      </ItemGroup>
-    </When>
-  </Choose>
-  <Choose>
-    <When Condition="$(TargetFrameworkIdentifier) == '.NETFramework' And $(TargetFrameworkVersion) == 'v4.0'">
-      <ItemGroup>
-        <Reference Include="Snappy.NET">
-          <HintPath>..\..\packages\Snappy.NET\lib\net20\Snappy.NET.dll</HintPath>
-          <Private>True</Private>
-          <Paket>True</Paket>
-        </Reference>
-      </ItemGroup>
-    </When>
-    <When Condition="$(TargetFrameworkIdentifier) == '.NETFramework' And $(TargetFrameworkVersion) == 'v4.5'">
-      <ItemGroup>
-        <Reference Include="Snappy.NET">
-          <HintPath>..\..\packages\Snappy.NET\lib\net45\Snappy.NET.dll</HintPath>
-          <Private>True</Private>
-          <Paket>True</Paket>
-        </Reference>
-      </ItemGroup>
-    </When>
-  </Choose>
-  <Choose>
-    <When Condition="$(TargetFrameworkIdentifier) == '.NETFramework' And $(TargetFrameworkVersion) == 'v4.5'">
-      <ItemGroup>
-        <Reference Include="System.Runtime.InteropServices.RuntimeInformation">
-          <HintPath>..\..\packages\System.Runtime.InteropServices.RuntimeInformation\lib\net45\System.Runtime.InteropServices.RuntimeInformation.dll</HintPath>
-          <Private>True</Private>
-          <Paket>True</Paket>
-        </Reference>
-      </ItemGroup>
-    </When>
-  </Choose>
-  <Choose>
-    <When Condition="$(TargetFrameworkIdentifier) == '.NETFramework' And $(TargetFrameworkVersion) == 'v4.5'">
-      <ItemGroup>
-        <Reference Include="System.ValueTuple">
-          <HintPath>..\..\packages\System.ValueTuple\lib\netstandard1.0\System.ValueTuple.dll</HintPath>
-          <Private>True</Private>
-          <Paket>True</Paket>
-        </Reference>
-      </ItemGroup>
-    </When>
-  </Choose>
-  <Import Project="..\..\packages\NETStandard.Library\build\NETStandard.Library.targets" Condition="Exists('..\..\packages\NETStandard.Library\build\NETStandard.Library.targets')" Label="Paket" />
->>>>>>> 2fa6b3ef
+  <Import Project="..\..\.paket\Paket.Restore.targets" />
 </Project>